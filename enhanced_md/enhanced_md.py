--- conflicted
+++ resolved
@@ -9,51 +9,6 @@
 
 
 class EnhancedMD:
-<<<<<<< HEAD
-    def __init__(self, doc_path: str, styles: dict):
-        """
-
-        :param doc_path: Path to word document
-        :param styles: a dictionary with the configuration of the styles
-        """
-        # TODO: Iterar para per para i construir el nostre propi Para.
-        # TODO: Ens interesa molt el tipus de paragraph, i el item, aixi com els fills.
-        self.doc_path = doc_path
-        self.doc = docx.Document(doc_path)
-        self.styles = self._check_style(styles)
-
-    def _check_style(self, style: dict) -> dict:
-        """
-        Check that the styles dict is correct
-        :param style:
-        :return:
-        """
-        pass
-
-
-class BaseElement(ABC):
-    def __init__(self):
-        self.text = None
-
-
-class Heading(BaseElement):
-    def __init__(self):
-        super().__init__()
-        self.elements = []  # git pullList of elements that are inside the heading
-
-
-class Paragraph(BaseElement):
-    def __init__(self, text: str, parent=None, children=None, para_type=None, item=None):
-        super().__init__()
-        self.text = text
-
-        # For lists and sublist
-        self.parent: Paragraph = parent
-        self.children: List[Paragraph] = children
-        self.type = para_type  # Heading, Paragraph
-        self.heading_level = None  # If it is a heading, this is the level
-        self.item = item  # If it is a list, this is the item. e.g. 1, 2, 3, a, b, c
-=======
 	def __init__(self, docx_file_path: str, styles: dict):
 		"""
 
@@ -389,5 +344,4 @@
 
 	def __repr__(self):
 		# TODO
-		return print(self.doc_graph)
->>>>>>> a4339c54
+		return print(self.doc_graph)