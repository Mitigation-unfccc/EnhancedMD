--- conflicted
+++ resolved
@@ -3,12 +3,9 @@
 from typing import List, Tuple
 
 import docx
-<<<<<<< HEAD
+from docx.text.paragraph import Paragraph as DocxParagraph
 import networkx as nx
 import matplotlib.pyplot as plt
-=======
-from docx.text.paragraph import Paragraph as DocxParagraph
->>>>>>> 72c7e3b3
 
 import enhanced_md.enhanced_elements as ee
 from enhanced_md.exceptions import UndefinedStyleFoundError
@@ -18,58 +15,38 @@
     def __init__(self, docx_file_path: str, styles: dict):
         """
 
-		"""
-<<<<<<< HEAD
-
-		#
-		self.docx_file_path = docx_file_path
-		logging.info(f"\t[{self.docx_file_path}]")
-		self.docx = docx.Document(docx_file_path)
-		self._get_docx_metadata()
-		self._log_docx_metadata()
-
-		#
-		self._check_and_unpack_styles(styles=styles)
-		self._log_styles()
-
-		#
-		self.doc_graph = None
-		self.doc_flat = None
-
-	def __call__(self, *args, **kwargs):
-		"""
-
-		:param args:
-		:param kwargs:
-		"""
-
-		self.build_doc_graph()
-
-	def _get_docx_metadata(self):
-		"""
-=======
-        # TODO: Iterar para per para i construir el nostre propi Para.
-        # TODO: Ens interessa molt el tipus de paragraph, i el item, aixi com els fills.
-
-        logging.info(f"Processing file: {docx_file_path}")
+        """
+
+        #
         self.docx_file_path = docx_file_path
+        logging.info(f"\t[{self.docx_file_path}]")
         self.docx = docx.Document(docx_file_path)
-
         self._get_docx_metadata()
-        self.log_docx_metadata()
-
-        self.heading_styles, self.paragraph_styles = self._check_and_unpack_styles(styles=styles)
-        self.log_styles_info()
-
+        self._log_docx_metadata()
+
+        #
+        self._check_and_unpack_styles(styles=styles)
+        self._log_styles()
+
+        #
         self.doc_graph = None
         self.doc_flat = None
 
+    def __call__(self, *args, **kwargs):
+        """
+
+        :param args:
+        :param kwargs:
+        """
+
+        self.build_doc_graph()
+
     def _get_docx_metadata(self):
         """
->>>>>>> 72c7e3b3
-		Obtains .docx document metadata dictionary from python-docx CoreProperties object
-		:return:
-		"""
+        Obtains .docx document metadata dictionary from python-docx CoreProperties object
+        :return:
+        """
+
         self.docx_metadata = {
             "title": self.docx.core_properties.title,
             "created_at": self.docx.core_properties.created,
@@ -78,90 +55,44 @@
             "modified_by": self.docx.core_properties.last_modified_by
         }
 
-<<<<<<< HEAD
-		self.docx_metadata = {
-			"title": self.docx.core_properties.title,
-			"created_at": self.docx.core_properties.created,
-			"created_by": self.docx.core_properties.author,
-			"modified_at": self.docx.core_properties.modified,
-			"modified_by": self.docx.core_properties.last_modified_by
-		}
-
-	def _log_docx_metadata(self):
-		logging.info(
-			f"\t(metadata)"
-			f"\n\t\t- title: {self.docx_metadata['title']}"
-			f"\n\t\t- created: {self.docx_metadata['created_at']} ({self.docx_metadata['created_by']})"
-			f"\n\t\t- last modified: {self.docx_metadata['modified_at']} ({self.docx_metadata['modified_by']})"
-		)
-
-	def _check_and_unpack_styles(self, styles: dict):
-		"""
-=======
-    def log_docx_metadata(self):
-        meta = self.docx_metadata
-
-        logging.info(f"Metadata: title: {meta['title']}, created: {meta['created_at']} by {meta['created_by']}, "
-                     f"last modified: {meta['modified_at']} by {meta['modified_by']}")
->>>>>>> 72c7e3b3
-
-    def log_styles_info(self):
-        logging.info(f"Styles: heading styles: {self.heading_styles}, paragraph styles: {self.paragraph_styles}")
-
-<<<<<<< HEAD
-		# Check heading styles
-		try:
-			self.heading_styles = styles["heading"]
-			self._check_style_dict(style_dict=self.heading_styles, element_name="heading")
-		except KeyError:
-			raise KeyError("styles dictionary missing \"heading\"")
-
-		# Check paragraph styles
-		try:
-			self.paragraph_styles = styles["paragraph"]
-			self._check_style_dict(style_dict=self.paragraph_styles, element_name="paragraph")
-		except KeyError:
-			raise KeyError("styles dictionary missing \"paragraph\"")
-=======
-    def _check_and_unpack_styles(self, styles: dict) -> tuple:
+    def _log_docx_metadata(self):
+        logging.info(
+            f"\t(metadata)"
+            f"\n\t\t- title: {self.docx_metadata['title']}"
+            f"\n\t\t- created: {self.docx_metadata['created_at']} ({self.docx_metadata['created_by']})"
+            f"\n\t\t- last modified: {self.docx_metadata['modified_at']} ({self.docx_metadata['modified_by']})"
+        )
+
+    def _check_and_unpack_styles(self, styles: dict):
         """
 
         :param styles:
         :return:
         """
->>>>>>> 72c7e3b3
 
         # Check heading styles
         try:
-            heading_styles = styles["heading"]
-            self._check_style_dict(style_dict=heading_styles, element_name="heading")
+            self.heading_styles = styles["heading"]
+            self._check_style_dict(style_dict=self.heading_styles, element_name="heading")
         except KeyError:
-            raise KeyError("styles dictionary missing \'heading\'")
-
-<<<<<<< HEAD
-	@staticmethod
-	def _check_style_dict(style_dict: dict, element_name: str):
-		"""
-=======
+            raise KeyError("styles dictionary missing \"heading\"")
+
         # Check paragraph styles
         try:
-            paragraph_styles = styles["paragraph"]
-            self._check_style_dict(style_dict=paragraph_styles, element_name="paragraph")
+            self.paragraph_styles = styles["paragraph"]
+            self._check_style_dict(style_dict=self.paragraph_styles, element_name="paragraph")
         except KeyError:
-            raise KeyError("styles dictionary missing \'paragraph\'")
-
-        # TODO: Check that styles for different elements are not the same (except level 0)
-
-        return heading_styles, paragraph_styles
+            raise KeyError("styles dictionary missing \"paragraph\"")
+
+    # TODO: Check that styles for different elements are not the same (except level 0)
 
     @staticmethod
     def _check_style_dict(style_dict: dict, element_name: str):
         """
->>>>>>> 72c7e3b3
-
-		:param style_dict:
-		:return:
-		"""
+
+        :param style_dict:
+        :return:
+        """
 
         hierarchy_levels = style_dict.keys()
 
@@ -179,23 +110,18 @@
             except KeyError:
                 raise KeyError(f"{element_name} style dictionary, {key} hierarchy level must be defined")
 
-<<<<<<< HEAD
-	def _log_styles(self):
-		logging.info(
-			f"\t(styles)"
-			f"\n\t\t- heading styles: {self.heading_styles}"
-			f"\n\t\t- paragraph styles: {self.paragraph_styles}"
-		)
-
-	def build_doc_graph(self):
-		"""
-=======
+    def _log_styles(self):
+        logging.info(
+            f"\t(styles)"
+            f"\n\t\t- heading styles: {self.heading_styles}"
+            f"\n\t\t- paragraph styles: {self.paragraph_styles}"
+        )
+
     def build_doc_graph(self):
         """
->>>>>>> 72c7e3b3
-
-		:return:
-		"""
+
+        :return:
+        """
 
         self.doc_graph = []
 
@@ -211,18 +137,13 @@
                 if len(docx_content.rows) and len(docx_content.columns):
                     self._process_docx_table(docx_table=docx_content)
 
-<<<<<<< HEAD
-			print([x["directed_element"].item for x in self.doc_graph])
-
-	def _process_docx_paragraph(self, docx_paragraph: docx.text.paragraph.Paragraph):
-		"""
-=======
-    def _process_docx_paragraph(self, docx_paragraph: DocxParagraph) -> ee.Heading | ee.Paragraph:
-        """
->>>>>>> 72c7e3b3
-
-		:param docx_paragraph:
-		"""
+            print([x["directed_element"].item for x in self.doc_graph])
+
+    def _process_docx_paragraph(self, docx_paragraph: docx.text.paragraph.Paragraph):
+        """
+
+        :param docx_paragraph:
+        """
         #
         self.paragraphs = []
         paragraph_content = self._process_docx_paragraph_content(docx_paragraph=docx_paragraph)
@@ -232,174 +153,165 @@
             docx_paragraph=docx_paragraph
         )
 
-        self.paragraphs.append(paragraph_content)
-
-<<<<<<< HEAD
-		if directed_element_type == "heading":
-			self._build_heading_subtree(
-				heading={"content": paragraph_content, "style":docx_paragraph.style.name},
-				hierarchy_level=hierarchy_level
-			)
-
-		else:
-			# directed_element_type == "paragraph":
-			pass
-
-	def _build_heading_subtree(self, heading: dict, hierarchy_level: int):
-		"""
-
-		:param heading:
-		:param hierarchy_level:
-		:return:
-		"""
-
-		#
-		if not len(self.doc_graph):
-			self.doc_graph.append({
-				"directed_element": enhanced_elements.Heading(
-					content=heading["content"],
-					style=heading["style"],
-					item=[0]
-				),
-				"hierarchy_level": hierarchy_level
-			})
-		elif hierarchy_level:
-			prev_directed_element = self.doc_graph[-1]
-			#
-			if isinstance(prev_directed_element["directed_element"], enhanced_elements.Heading):
-				#
-				if prev_directed_element["hierarchy_level"] == hierarchy_level:
-					self._append_heading_into_doc_graph(
-						heading=heading, hierarchy_level=hierarchy_level,
-						item=self._get_new_item_same_level(prev_item=prev_directed_element["directed_element"].item)
-					)
-				elif prev_directed_element["hierarchy_level"] < hierarchy_level:
-					self._append_heading_into_doc_graph(
-						heading=heading, hierarchy_level=hierarchy_level,
-						item=self._get_new_item_lower_level(prev_item=prev_directed_element["directed_element"].item)
-					)
-				else:
-					# prev_directed_element["hierarchy_level"] > hierarchy_level
-					#
-					self._merge_heading_into_heading_subtree(hierarchy_level=hierarchy_level)
-
-					prev_directed_element = self.doc_graph[-1]  # Refresh previous directed element
-					self._append_heading_into_doc_graph(
-						heading=heading, hierarchy_level=hierarchy_level,
-						item=self._get_new_item_same_level(prev_item=prev_directed_element["directed_element"].item)
-					)
-			else:
-				# Previous directed element is Paragraph or Table
-				self._merge_non_heading_into_heading_subtree()
-
-				prev_directed_element = self.doc_graph[-1]  # Refresh previous directed element
-				self._append_heading_into_doc_graph(
-					heading=heading, hierarchy_level=hierarchy_level,
-					item=self._get_new_item_same_level(prev_item=prev_directed_element["directed_element"].item)
-				)
-
-		else:
-			pass
-
-	def _append_heading_into_doc_graph(self, heading: dict, hierarchy_level: int, item: List[int]):
-		"""
-
-		:param heading:
-		:param hierarchy_level:
-		:param item:
-		:return:
-		"""
-
-		self.doc_graph.append({
-			"directed_element": enhanced_elements.Heading(
-				content=heading["content"],
-				style=heading["style"],
-				item=item
-			),
-			"hierarchy_level": hierarchy_level
-		})
-
-	def _merge_heading_into_heading_subtree(self, hierarchy_level: int):
-		"""
-
-		:param hierarchy_level:
-		:return:
-		"""
-
-		curr_heading = self.doc_graph.pop()
-		curr_children = [curr_heading["directed_element"]]
-		while curr_heading["hierarchy_level"] > hierarchy_level:
-			prev_heading = self.doc_graph.pop()
-
-			print(f"prev: {prev_heading['directed_element'].item}, curr: {curr_heading['directed_element'].item}")
-			print(curr_heading["hierarchy_level"], "/", hierarchy_level, "-->", prev_heading["hierarchy_level"])
-			if prev_heading["hierarchy_level"] == curr_heading["hierarchy_level"]:  # Vertical merge
-				prev_heading["directed_element"].next = curr_heading["directed_element"]
-				curr_heading["directed_element"].previous = prev_heading["directed_element"]
-				print("v_merge", prev_heading["directed_element"].next, curr_heading["directed_element"].previous)
-			else:  # Horizontal merge
-				prev_heading["directed_element"].children = curr_children
-				for children in curr_children:
-					children.parent = prev_heading["directed_element"]
-				print("h_merge", prev_heading["directed_element"].children)
-				curr_children = []
-
-			curr_heading = prev_heading
-			curr_children.append(curr_heading["directed_element"])
-
-	def _merge_non_heading_into_heading_subtree(self):
-		pass
-
-	def _build_paragraph_subtree(self, paragraph: enhanced_elements.Heading, hierarchy_level: int):
-		"""
-
-		:param paragraph:
-		:param hierarchy_level:
-		"""
-
-		pass
-
-	def _merge_paragraph_into_paragraph_subtree(self):
-		pass
-
-	@staticmethod
-	def _get_new_item_same_level(prev_item):
-		"""
-
-		:param prev_item:
-		"""
-
-		new_item = prev_item.copy()  # Make a copy to avoid pass by reference errors
-		new_item[-1] += 1
-
-		return new_item
-
-	@staticmethod
-	def _get_new_item_lower_level(prev_item):
-		"""
-
-		:param prev_item:
-		"""
-
-		new_item = prev_item.copy()  # Make a copy to avoid pass by reference errors
-		new_item += [0]
-
-		return new_item
-
-	def _process_docx_paragraph_content(
-			self, docx_paragraph: docx.text.paragraph.Paragraph
-	) -> List[enhanced_elements.Content | enhanced_elements.Hyperlink]:
-		"""
-=======
+        if directed_element_type == "heading":
+            self._build_heading_subtree(
+                heading={"content": paragraph_content, "style":docx_paragraph.style.name},
+                hierarchy_level=hierarchy_level
+            )
+
+        else:
+            # directed_element_type == "paragraph":
+            pass
+
+    def _build_heading_subtree(self, heading: dict, hierarchy_level: int):
+        """
+
+        :param heading:
+        :param hierarchy_level:
+        :return:
+        """
+
+        #
+        if not len(self.doc_graph):
+            self.doc_graph.append({
+                "directed_element": ee.Heading(
+                    content=heading["content"],
+                    style=heading["style"],
+                    item=[0]
+                ),
+                "hierarchy_level": hierarchy_level
+            })
+        elif hierarchy_level:
+            prev_directed_element = self.doc_graph[-1]
+            #
+            if isinstance(prev_directed_element["directed_element"], ee.Heading):
+                #
+                if prev_directed_element["hierarchy_level"] == hierarchy_level:
+                    self._append_heading_into_doc_graph(
+                        heading=heading, hierarchy_level=hierarchy_level,
+                        item=self._get_new_item_same_level(prev_item=prev_directed_element["directed_element"].item)
+                    )
+                elif prev_directed_element["hierarchy_level"] < hierarchy_level:
+                    self._append_heading_into_doc_graph(
+                        heading=heading, hierarchy_level=hierarchy_level,
+                        item=self._get_new_item_lower_level(prev_item=prev_directed_element["directed_element"].item)
+                    )
+                else:
+                    # prev_directed_element["hierarchy_level"] > hierarchy_level
+                    #
+                    self._merge_heading_into_heading_subtree(hierarchy_level=hierarchy_level)
+
+                    prev_directed_element = self.doc_graph[-1]  # Refresh previous directed element
+                    self._append_heading_into_doc_graph(
+                        heading=heading, hierarchy_level=hierarchy_level,
+                        item=self._get_new_item_same_level(prev_item=prev_directed_element["directed_element"].item)
+                    )
+            else:
+                # Previous directed element is Paragraph or Table
+                self._merge_non_heading_into_heading_subtree()
+
+                prev_directed_element = self.doc_graph[-1]  # Refresh previous directed element
+                self._append_heading_into_doc_graph(
+                    heading=heading, hierarchy_level=hierarchy_level,
+                    item=self._get_new_item_same_level(prev_item=prev_directed_element["directed_element"].item)
+                )
+
+        else:
+            pass
+
+    def _append_heading_into_doc_graph(self, heading: dict, hierarchy_level: int, item: List[int]):
+        """
+
+        :param heading:
+        :param hierarchy_level:
+        :param item:
+        :return:
+        """
+
+        self.doc_graph.append({
+            "directed_element": ee.Heading(
+                content=heading["content"],
+                style=heading["style"],
+                item=item
+            ),
+            "hierarchy_level": hierarchy_level
+        })
+
+    def _merge_heading_into_heading_subtree(self, hierarchy_level: int):
+        """
+
+        :param hierarchy_level:
+        :return:
+        """
+
+        curr_heading = self.doc_graph.pop()
+        curr_children = [curr_heading["directed_element"]]
+        while curr_heading["hierarchy_level"] > hierarchy_level:
+            prev_heading = self.doc_graph.pop()
+
+            print(f"prev: {prev_heading['directed_element'].item}, curr: {curr_heading['directed_element'].item}")
+            print(curr_heading["hierarchy_level"], "/", hierarchy_level, "-->", prev_heading["hierarchy_level"])
+            if prev_heading["hierarchy_level"] == curr_heading["hierarchy_level"]:  # Vertical merge
+                prev_heading["directed_element"].next = curr_heading["directed_element"]
+                curr_heading["directed_element"].previous = prev_heading["directed_element"]
+                print("v_merge", prev_heading["directed_element"].next, curr_heading["directed_element"].previous)
+            else:  # Horizontal merge
+                prev_heading["directed_element"].children = curr_children
+                for children in curr_children:
+                    children.parent = prev_heading["directed_element"]
+                print("h_merge", prev_heading["directed_element"].children)
+                curr_children = []
+
+            curr_heading = prev_heading
+            curr_children.append(curr_heading["directed_element"])
+
+    def _merge_non_heading_into_heading_subtree(self):
+        pass
+
+    def _build_paragraph_subtree(self, paragraph: ee.Heading, hierarchy_level: int):
+        """
+
+        :param paragraph:
+        :param hierarchy_level:
+        """
+
+        pass
+
+    def _merge_paragraph_into_paragraph_subtree(self):
+        pass
+
+    @staticmethod
+    def _get_new_item_same_level(prev_item):
+        """
+
+        :param prev_item:
+        """
+
+        new_item = prev_item.copy()  # Make a copy to avoid pass by reference errors
+        new_item[-1] += 1
+
+        return new_item
+
+    @staticmethod
+    def _get_new_item_lower_level(prev_item):
+        """
+
+        :param prev_item:
+        """
+
+        new_item = prev_item.copy()  # Make a copy to avoid pass by reference errors
+        new_item += [0]
+
+        return new_item
+
     def _process_docx_paragraph_content(
             self, docx_paragraph: docx.text.paragraph.Paragraph
     ) -> List[ee.Content | ee.Hyperlink]:
         """
->>>>>>> 72c7e3b3
-
-		:param docx_paragraph:
-		:return paragraph_content:
-		"""
+
+        :param docx_paragraph:
+        :return paragraph_content:
+        """
 
         paragraph_content = []
         #
@@ -425,9 +337,9 @@
     def _process_docx_run(docx_run: docx.text.run.Run) -> List[ee.Content]:
         """
 
-		:param docx_run:
-		:return run_content:
-		"""
+        :param docx_run:
+        :return run_content:
+        """
 
         # Split run text by spaces, sequences of word characters ('-' included), and punctuation characters
         pattern = r"(\s|[\w-]+|\W)"
@@ -454,9 +366,9 @@
     def _process_docx_hyperlink(self, docx_hyperlink: docx.text.hyperlink.Hyperlink) -> ee.Hyperlink:
         """
 
-		:param docx_hyperlink:
-		:return hyperlink:
-		"""
+        :param docx_hyperlink:
+        :return hyperlink:
+        """
 
         hyperlink_content = []
         #
@@ -478,10 +390,10 @@
                                             run_content: List[ee.Content]) -> List[ee.Content | ee.Hyperlink]:
         """
 
-		:param content_list:
-		:param run_content:
-		:return content_list:
-		"""
+        :param content_list:
+        :param run_content:
+        :return content_list:
+        """
 
         # Only if content_list is not empty and previous content is content class
         if len(content_list) and isinstance(content_list[-1], ee.Content):
@@ -507,10 +419,10 @@
     def _detect_special_content_concat(content_a: ee.Content, content_b: ee.Content) -> bool:
         """
 
-		:param content_a:
-		:param content_b:
-		:return is_special_concat:
-		"""
+        :param content_a:
+        :param content_b:
+        :return is_special_concat:
+        """
 
         return (
             # Content A string ends with word character ('-' included)
@@ -523,9 +435,9 @@
 
     def _detect_directed_element_type_and_hierarchy_level(self, docx_paragraph: DocxParagraph) -> Tuple[str, int]:
         """
-		:param docx_paragraph:
-		:return directed_element_type, hierarchy_level:
-		"""
+        :param docx_paragraph:
+        :return directed_element_type, hierarchy_level:
+        """
 
         #
         heading_hl = self._detect_hierarchy_level(docx_paragraph=docx_paragraph, styles_dict=self.heading_styles)
@@ -557,10 +469,10 @@
     def _detect_hierarchy_level(docx_paragraph: docx.text.paragraph.Paragraph, styles_dict: dict) -> int | None:
         """
 
-		:param docx_paragraph:
-		:param styles_dict
-		:return hierarchy_level:
-		"""
+        :param docx_paragraph:
+        :param styles_dict
+        :return hierarchy_level:
+        """
 
         for hierarchy_level in styles_dict:
             if docx_paragraph.style.name in styles_dict[hierarchy_level]:
@@ -572,8 +484,8 @@
     def _conflict_undefined_directed_element_type():
         """
 
-		:return directed_element_type, hierarchy_level:
-		"""
+        :return directed_element_type, hierarchy_level:
+        """
         # TODO: Implement this function correctly (logic to be discussed)
         # Right now it will always assume that:
         return "paragraph", 0
@@ -581,11 +493,6 @@
     def _process_docx_table(self, docx_table: docx.table):
         pass
 
-    def __repr__(self):
-        # TODO
-        return print(self.doc_graph)
-
-<<<<<<< HEAD
 	def visualize_doc_graph(self):
 		"""
 
@@ -612,8 +519,4 @@
 		if node["directed_element"].children is not None:
 			print("!!!")
 			for child in node["directed_element"].children:
-				self.visualization_add_nodes_and_edges(G, child)
-=======
-    def __call__(self, *args, **kwargs):
-        self.build_doc_graph()
->>>>>>> 72c7e3b3
+				self.visualization_add_nodes_and_edges(G, child)